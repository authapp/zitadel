--- conflicted
+++ resolved
@@ -167,12 +167,6 @@
 	if q.Unit.Enum() == quota.Unimplemented {
 		return errors.ThrowInvalidArgument(nil, "QUOTA-OTeSh", "Errors.Quota.Invalid.Unimplemented")
 	}
-<<<<<<< HEAD
-	if q.Amount < 0 {
-		return errors.ThrowInvalidArgument(nil, "QUOTA-hOKSJ", "Errors.Quota.Invalid.Amount")
-	}
-=======
->>>>>>> 827ce880
 	if q.ResetInterval < time.Minute {
 		return errors.ThrowInvalidArgument(nil, "QUOTA-R5otd", "Errors.Quota.Invalid.ResetInterval")
 	}
